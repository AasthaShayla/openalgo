import importlib
import logging
import traceback
import copy
from typing import Tuple, Dict, Any, Optional

from database.auth_db import get_auth_token_broker
from database.apilog_db import async_log_order, executor
from database.settings_db import get_analyze_mode
from database.analyzer_db import async_log_analyzer
from extensions import socketio
from utils.api_analyzer import analyze_request, generate_order_id
from utils.constants import (
    VALID_EXCHANGES,
    VALID_ACTIONS,
    VALID_PRICE_TYPES,
    VALID_PRODUCT_TYPES,
    REQUIRED_ORDER_FIELDS
)
<<<<<<< HEAD
=======

>>>>>>> b6ce4561
# Configure logging
logging.basicConfig(level=logging.INFO)
logger = logging.getLogger(__name__)

<<<<<<< HEAD
# Schema will be instantiated lazily to avoid circular imports
order_schema = None

def get_order_schema():
    """Lazily import and create OrderSchema instance."""
=======
# Will hold the lazily instantiated schema
order_schema = None

def get_order_schema():
    """Lazily import and instantiate the OrderSchema to avoid circular imports."""
>>>>>>> b6ce4561
    global order_schema
    if order_schema is None:
        from restx_api.schemas import OrderSchema
        order_schema = OrderSchema()
    return order_schema

def import_broker_module(broker_name: str) -> Optional[Any]:
    """
    Dynamically import the broker-specific order API module.

    Args:
        broker_name: Name of the broker.

    Returns:
        The imported module, or None if import fails.
    """
    try:
        module_path = f'broker.{broker_name}.api.order_api'
        return importlib.import_module(module_path)
    except ImportError as error:
        logger.error(f"Error importing broker module '{module_path}': {error}")
        return None

def emit_analyzer_error(request_data: Dict[str, Any], error_message: str) -> Dict[str, Any]:
    """
    Log and emit an analyzer error event.

    Args:
        request_data: Original request payload.
        error_message: Error message to emit.

    Returns:
        A standardized error-response dict for analysis mode.
    """
    error_response = {
        'mode': 'analyze',
        'status': 'error',
        'message': error_message
    }

    # Copy request, remove sensitive fields, and add metadata
    analyzer_request = request_data.copy()
    analyzer_request.pop('apikey', None)
    analyzer_request['api_type'] = 'placeorder'

    # Log to analyzer database
    executor.submit(async_log_analyzer, analyzer_request, error_response, 'placeorder')

    # Emit socket event for real-time update
    socketio.emit('analyzer_update', {
        'request': analyzer_request,
        'response': error_response
    })

    return error_response

def validate_order_data(
    data: Dict[str, Any],
    require_apikey: bool = True,
    require_strategy: bool = True
) -> Tuple[bool, Optional[Dict[str, Any]], Optional[str]]:
    """
    Validate order data against required fields and allowed values.

    Args:
        data: The raw order payload to validate.
        require_apikey: Whether 'apikey' must be present.
        require_strategy: Whether 'strategy' must be present.

    Returns:
        - True, loaded_data, None   if validation succeeds.
        - False, None, error_msg    if validation fails.
    """
<<<<<<< HEAD
    # Accept legacy field names by mapping them to current ones
    if 'price_type' in data:
        data.setdefault('pricetype', data['price_type'])
        data.pop('price_type', None)
    if 'product_type' in data:
        data.setdefault('product', data['product_type'])
        data.pop('product_type', None)

    # Build required fields list depending on context
    required_fields = [
        field
        for field in REQUIRED_ORDER_FIELDS
        if (
            (field != 'apikey' or require_apikey)
            and (field != 'strategy' or require_strategy)
        )
    ]

    # Check for missing mandatory fields
=======
    # Determine which fields are mandatory in this context
    required_fields = [
        field
        for field in REQUIRED_ORDER_FIELDS
        if (field != 'apikey' or require_apikey) and (field != 'strategy' or require_strategy)
    ]

    # Check for missing fields
>>>>>>> b6ce4561
    missing_fields = [field for field in required_fields if field not in data]
    if missing_fields:
        return False, None, f"Missing mandatory field(s): {', '.join(missing_fields)}"

    # Validate exchange value
    if 'exchange' in data and data['exchange'] not in VALID_EXCHANGES:
        return False, None, f"Invalid exchange. Must be one of: {', '.join(VALID_EXCHANGES)}"

    # Normalize and validate action
    if 'action' in data:
        data['action'] = data['action'].upper()
        if data['action'] not in VALID_ACTIONS:
            return False, None, f"Invalid action. Must be one of: {', '.join(VALID_ACTIONS)}"

<<<<<<< HEAD
    # Validate price type if provided
    if 'pricetype' in data and data['pricetype'] not in VALID_PRICE_TYPES:
        return False, None, f'Invalid price type. Must be one of: {", ".join(VALID_PRICE_TYPES)}'

    # Validate product type if provided
    if 'product' in data and data['product'] not in VALID_PRODUCT_TYPES:
        return False, None, f'Invalid product type. Must be one of: {", ".join(VALID_PRODUCT_TYPES)}'
=======
    # Validate price_type if provided
    if 'price_type' in data and data['price_type'] not in VALID_PRICE_TYPES:
        return False, None, f"Invalid price type. Must be one of: {', '.join(VALID_PRICE_TYPES)}"

    # Validate product_type if provided
    if 'product_type' in data and data['product_type'] not in VALID_PRODUCT_TYPES:
        return False, None, f"Invalid product type. Must be one of: {', '.join(VALID_PRODUCT_TYPES)}"
>>>>>>> b6ce4561

    # Attempt to deserialize via schema
    try:
        schema = get_order_schema()
<<<<<<< HEAD
        partial_fields = []
        if not require_apikey:
            partial_fields.append('apikey')
        if not require_strategy:
            partial_fields.append('strategy')
        order_data = schema.load(
            data,
            partial=partial_fields if partial_fields else None
        )
        return True, order_data, None
=======
        loaded_data = schema.load(data)
        return True, loaded_data, None
>>>>>>> b6ce4561
    except Exception as err:
        return False, None, str(err)

def place_order_with_auth(
    order_data: Dict[str, Any],
    auth_token: str,
    broker: str,
    original_data: Dict[str, Any]
) -> Tuple[bool, Dict[str, Any], int]:
    """
    Execute an order placement using the broker's API and handle analyze mode.

    Args:
        order_data: The validated order data.
        auth_token: Broker-specific auth token.
        broker: Broker name.
        original_data: Original request payload for logging.

    Returns:
        - success (bool)
        - response payload (dict)
        - HTTP status code (int)
    """
    # Make a deep copy of original data for logging and stripping sensitive fields
    order_request_data = copy.deepcopy(original_data)
    order_request_data.pop('apikey', None)

    # If analyze-mode is on, run analysis and return a dummy response
    if get_analyze_mode():
        _, analysis = analyze_request(order_data, 'placeorder', True)

        analyzer_request = order_request_data.copy()
        analyzer_request['api_type'] = 'placeorder'

        if analysis.get('status') == 'success':
            response_data = {
                'mode': 'analyze',
                'orderid': generate_order_id(),
                'status': 'success'
            }
        else:
            response_data = {
                'mode': 'analyze',
                'status': 'error',
                'message': analysis.get('message', 'Analysis failed')
            }

        executor.submit(async_log_analyzer, analyzer_request, response_data, 'placeorder')
        socketio.emit('analyzer_update', {
            'request': analyzer_request,
            'response': response_data
        })

        return True, response_data, 200

    # Regular mode: import broker module
    broker_module = import_broker_module(broker)
    if broker_module is None:
        error_response = {'status': 'error', 'message': 'Broker-specific module not found'}
        executor.submit(async_log_order, 'placeorder', original_data, error_response)
        return False, error_response, 404

    try:
        # Call the broker's place_order_api function
        res, response_data, order_id = broker_module.place_order_api(order_data, auth_token)
    except Exception as e:
        logger.error(f"Error in broker_module.place_order_api: {e}")
        traceback.print_exc()
        error_response = {'status': 'error', 'message': 'Internal error placing order'}
        executor.submit(async_log_order, 'placeorder', original_data, error_response)
        return False, error_response, 500

    # If broker returns status 200, emit socket event and log success
    if res.status == 200:
        socketio.emit('order_event', {
            'symbol': order_data['symbol'],
            'action': order_data['action'],
            'orderid': order_id,
            'exchange': order_data.get('exchange', 'Unknown'),
            'price_type': order_data.get('pricetype', 'Unknown'),
            'product_type': order_data.get('product', 'Unknown'),
            'mode': 'live'
        })
        success_payload = {'status': 'success', 'orderid': order_id}
        executor.submit(async_log_order, 'placeorder', order_request_data, success_payload)
        return True, success_payload, 200

    # If broker returns an error status
    error_message = (
        response_data.get('message', 'Failed to place order')
        if isinstance(response_data, dict)
        else 'Failed to place order'
    )
    error_response = {'status': 'error', 'message': error_message}
    executor.submit(async_log_order, 'placeorder', original_data, error_response)
    return False, error_response, res.status if res.status != 200 else 500

def place_order(
    order_data: Dict[str, Any],
    api_key: Optional[str] = None,
    auth_token: Optional[str] = None,
    broker: Optional[str] = None
) -> Tuple[bool, Dict[str, Any], int]:
    """
    Main entry point to place an order. Supports API-based and internal calls.

    Args:
        order_data: Raw order payload.
        api_key: OpenAlgo API key for external API calls.
        auth_token: Broker-specific auth token for internal calls.
        broker: Broker name for internal calls.

    Returns:
        - success (bool)
        - response payload (dict)
        - HTTP status code (int)
    """
    # Copy original for logging
    original_data = copy.deepcopy(order_data)

    # If API key provided, embed into both original_data and order_data
    if api_key:
        original_data['apikey'] = api_key
        order_data['apikey'] = api_key
<<<<<<< HEAD
    
    # Determine whether API key/strategy fields are required
    require_api = not (auth_token and broker) or api_key is not None
    require_strategy = require_api

    # Validate the order data
    is_valid, validated_data, error_message = validate_order_data(
        order_data,
        require_apikey=require_api,
        require_strategy=require_strategy,
    )
=======

    # Decide which fields are mandatory in validation
    require_api_key = not (auth_token and broker) or api_key is not None
    require_strategy = require_api_key

    is_valid, validated_data, error_msg = validate_order_data(
        order_data,
        require_apikey=require_api_key,
        require_strategy=require_strategy
    )

>>>>>>> b6ce4561
    if not is_valid:
        if get_analyze_mode():
            return False, emit_analyzer_error(original_data, error_msg), 400
        error_response = {'status': 'error', 'message': error_msg}
        executor.submit(async_log_order, 'placeorder', original_data, error_response)
        return False, error_response, 400

    # Case 1: External API call path
    if api_key and not (auth_token and broker):
        AUTH_TOKEN, broker_name = get_auth_token_broker(api_key)
        if AUTH_TOKEN is None:
            error_response = {'status': 'error', 'message': 'Invalid OpenAlgo API key'}
            if not get_analyze_mode():
                executor.submit(async_log_order, 'placeorder', original_data, error_response)
            return False, error_response, 403

        return place_order_with_auth(validated_data, AUTH_TOKEN, broker_name, original_data)

    # Case 2: Internal call with provided auth_token and broker
    if auth_token and broker:
        return place_order_with_auth(validated_data, auth_token, broker, original_data)

    # Case 3: Neither path is valid
    error_response = {
        'status': 'error',
        'message': 'Either api_key or both auth_token and broker must be provided'
    }
    return False, error_response, 400<|MERGE_RESOLUTION|>--- conflicted
+++ resolved
@@ -17,27 +17,18 @@
     VALID_PRODUCT_TYPES,
     REQUIRED_ORDER_FIELDS
 )
-<<<<<<< HEAD
-=======
-
->>>>>>> b6ce4561
+
 # Configure logging
 logging.basicConfig(level=logging.INFO)
 logger = logging.getLogger(__name__)
 
-<<<<<<< HEAD
+
 # Schema will be instantiated lazily to avoid circular imports
 order_schema = None
 
 def get_order_schema():
     """Lazily import and create OrderSchema instance."""
-=======
-# Will hold the lazily instantiated schema
-order_schema = None
-
-def get_order_schema():
-    """Lazily import and instantiate the OrderSchema to avoid circular imports."""
->>>>>>> b6ce4561
+
     global order_schema
     if order_schema is None:
         from restx_api.schemas import OrderSchema
@@ -111,8 +102,7 @@
         - True, loaded_data, None   if validation succeeds.
         - False, None, error_msg    if validation fails.
     """
-<<<<<<< HEAD
-    # Accept legacy field names by mapping them to current ones
+
     if 'price_type' in data:
         data.setdefault('pricetype', data['price_type'])
         data.pop('price_type', None)
@@ -130,17 +120,7 @@
         )
     ]
 
-    # Check for missing mandatory fields
-=======
-    # Determine which fields are mandatory in this context
-    required_fields = [
-        field
-        for field in REQUIRED_ORDER_FIELDS
-        if (field != 'apikey' or require_apikey) and (field != 'strategy' or require_strategy)
-    ]
-
-    # Check for missing fields
->>>>>>> b6ce4561
+
     missing_fields = [field for field in required_fields if field not in data]
     if missing_fields:
         return False, None, f"Missing mandatory field(s): {', '.join(missing_fields)}"
@@ -155,7 +135,7 @@
         if data['action'] not in VALID_ACTIONS:
             return False, None, f"Invalid action. Must be one of: {', '.join(VALID_ACTIONS)}"
 
-<<<<<<< HEAD
+
     # Validate price type if provided
     if 'pricetype' in data and data['pricetype'] not in VALID_PRICE_TYPES:
         return False, None, f'Invalid price type. Must be one of: {", ".join(VALID_PRICE_TYPES)}'
@@ -163,20 +143,12 @@
     # Validate product type if provided
     if 'product' in data and data['product'] not in VALID_PRODUCT_TYPES:
         return False, None, f'Invalid product type. Must be one of: {", ".join(VALID_PRODUCT_TYPES)}'
-=======
-    # Validate price_type if provided
-    if 'price_type' in data and data['price_type'] not in VALID_PRICE_TYPES:
-        return False, None, f"Invalid price type. Must be one of: {', '.join(VALID_PRICE_TYPES)}"
-
-    # Validate product_type if provided
-    if 'product_type' in data and data['product_type'] not in VALID_PRODUCT_TYPES:
-        return False, None, f"Invalid product type. Must be one of: {', '.join(VALID_PRODUCT_TYPES)}"
->>>>>>> b6ce4561
+
 
     # Attempt to deserialize via schema
     try:
         schema = get_order_schema()
-<<<<<<< HEAD
+
         partial_fields = []
         if not require_apikey:
             partial_fields.append('apikey')
@@ -187,10 +159,7 @@
             partial=partial_fields if partial_fields else None
         )
         return True, order_data, None
-=======
-        loaded_data = schema.load(data)
-        return True, loaded_data, None
->>>>>>> b6ce4561
+
     except Exception as err:
         return False, None, str(err)
 
@@ -315,7 +284,7 @@
     if api_key:
         original_data['apikey'] = api_key
         order_data['apikey'] = api_key
-<<<<<<< HEAD
+
     
     # Determine whether API key/strategy fields are required
     require_api = not (auth_token and broker) or api_key is not None
@@ -327,19 +296,7 @@
         require_apikey=require_api,
         require_strategy=require_strategy,
     )
-=======
-
-    # Decide which fields are mandatory in validation
-    require_api_key = not (auth_token and broker) or api_key is not None
-    require_strategy = require_api_key
-
-    is_valid, validated_data, error_msg = validate_order_data(
-        order_data,
-        require_apikey=require_api_key,
-        require_strategy=require_strategy
-    )
-
->>>>>>> b6ce4561
+
     if not is_valid:
         if get_analyze_mode():
             return False, emit_analyzer_error(original_data, error_msg), 400
