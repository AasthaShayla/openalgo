import importlib
import logging
import traceback
import copy
from typing import Tuple, Dict, Any, Optional

from database.auth_db import get_auth_token_broker
from database.apilog_db import async_log_order, executor
from database.settings_db import get_analyze_mode
from database.analyzer_db import async_log_analyzer
from extensions import socketio
from utils.api_analyzer import analyze_request, generate_order_id
from utils.constants import (
    VALID_EXCHANGES,
    VALID_ACTIONS,
    VALID_PRICE_TYPES,
    VALID_PRODUCT_TYPES,
    REQUIRED_ORDER_FIELDS
)
<<<<<<< HEAD
# Configure logging
logger = logging.getLogger(__name__)

=======

# Configure logging
logger = logging.getLogger(__name__)


>>>>>>> a51f90c7
# Schema will be instantiated lazily to avoid circular imports
order_schema = None

def get_order_schema():
    """Lazily import and create OrderSchema instance."""
<<<<<<< HEAD
=======

>>>>>>> a51f90c7
    global order_schema
    if order_schema is None:
        from restx_api.schemas import OrderSchema
        order_schema = OrderSchema()
    return order_schema

def import_broker_module(broker_name: str) -> Optional[Any]:
    """
    Dynamically import the broker-specific order API module.

    Args:
        broker_name: Name of the broker.

    Returns:
        The imported module, or None if import fails.
    """
    try:
        module_path = f'broker.{broker_name}.api.order_api'
        return importlib.import_module(module_path)
    except ImportError as error:
        logger.error(f"Error importing broker module '{module_path}': {error}")
        return None

def emit_analyzer_error(request_data: Dict[str, Any], error_message: str) -> Dict[str, Any]:
    """
    Log and emit an analyzer error event.

    Args:
        request_data: Original request payload.
        error_message: Error message to emit.

    Returns:
        A standardized error-response dict for analysis mode.
    """
    error_response = {
        'mode': 'analyze',
        'status': 'error',
        'message': error_message
    }

    # Copy request, remove sensitive fields, and add metadata
    analyzer_request = request_data.copy()
    analyzer_request.pop('apikey', None)
    analyzer_request['api_type'] = 'placeorder'

    # Log to analyzer database
    executor.submit(async_log_analyzer, analyzer_request, error_response, 'placeorder')

    # Emit socket event for real-time update
    socketio.emit('analyzer_update', {
        'request': analyzer_request,
        'response': error_response
    })

    return error_response

def validate_order_data(
    data: Dict[str, Any],
    require_apikey: bool = True,
    require_strategy: bool = True
) -> Tuple[bool, Optional[Dict[str, Any]], Optional[str]]:
    """
    Validate order data against required fields and allowed values.

    Args:
        data: The raw order payload to validate.
        require_apikey: Whether 'apikey' must be present.
        require_strategy: Whether 'strategy' must be present.

    Returns:
        - True, loaded_data, None   if validation succeeds.
        - False, None, error_msg    if validation fails.
    """
<<<<<<< HEAD
    # Accept legacy field names by mapping them to current ones
=======

>>>>>>> a51f90c7
    if 'price_type' in data:
        data.setdefault('pricetype', data['price_type'])
        data.pop('price_type', None)
    if 'product_type' in data:
        data.setdefault('product', data['product_type'])
        data.pop('product_type', None)

    # Build required fields list depending on context
    required_fields = [
        field
        for field in REQUIRED_ORDER_FIELDS
        if (
            (field != 'apikey' or require_apikey)
            and (field != 'strategy' or require_strategy)
        )
    ]

<<<<<<< HEAD
    # Check for missing mandatory fields
=======

>>>>>>> a51f90c7
    missing_fields = [field for field in required_fields if field not in data]
    if missing_fields:
        return False, None, f"Missing mandatory field(s): {', '.join(missing_fields)}"

    # Validate exchange value
    if 'exchange' in data and data['exchange'] not in VALID_EXCHANGES:
        return False, None, f"Invalid exchange. Must be one of: {', '.join(VALID_EXCHANGES)}"

    # Normalize and validate action
    if 'action' in data:
        data['action'] = data['action'].upper()
        if data['action'] not in VALID_ACTIONS:
            return False, None, f"Invalid action. Must be one of: {', '.join(VALID_ACTIONS)}"


    # Validate price type if provided
    if 'pricetype' in data and data['pricetype'] not in VALID_PRICE_TYPES:
        return False, None, f'Invalid price type. Must be one of: {", ".join(VALID_PRICE_TYPES)}'

    # Validate product type if provided
    if 'product' in data and data['product'] not in VALID_PRODUCT_TYPES:
        return False, None, f'Invalid product type. Must be one of: {", ".join(VALID_PRODUCT_TYPES)}'


    # Attempt to deserialize via schema
    try:
        schema = get_order_schema()
<<<<<<< HEAD
=======

>>>>>>> a51f90c7
        partial_fields = []
        if not require_apikey:
            partial_fields.append('apikey')
        if not require_strategy:
            partial_fields.append('strategy')
        order_data = schema.load(
            data,
            partial=partial_fields if partial_fields else None
        )
        return True, order_data, None

    except Exception as err:
        return False, None, str(err)

def place_order_with_auth(
    order_data: Dict[str, Any],
    auth_token: str,
    broker: str,
    original_data: Dict[str, Any]
) -> Tuple[bool, Dict[str, Any], int]:
    """
    Execute an order placement using the broker's API and handle analyze mode.

    Args:
        order_data: The validated order data.
        auth_token: Broker-specific auth token.
        broker: Broker name.
        original_data: Original request payload for logging.

    Returns:
        - success (bool)
        - response payload (dict)
        - HTTP status code (int)
    """
    # Make a deep copy of original data for logging and stripping sensitive fields
    order_request_data = copy.deepcopy(original_data)
    order_request_data.pop('apikey', None)

    # If analyze-mode is on, run analysis and return a dummy response
    if get_analyze_mode():
        _, analysis = analyze_request(order_data, 'placeorder', True)

        analyzer_request = order_request_data.copy()
        analyzer_request['api_type'] = 'placeorder'

        if analysis.get('status') == 'success':
            response_data = {
                'mode': 'analyze',
                'orderid': generate_order_id(),
                'status': 'success'
            }
        else:
            response_data = {
                'mode': 'analyze',
                'status': 'error',
                'message': analysis.get('message', 'Analysis failed')
            }

        executor.submit(async_log_analyzer, analyzer_request, response_data, 'placeorder')
        socketio.emit('analyzer_update', {
            'request': analyzer_request,
            'response': response_data
        })

        return True, response_data, 200

    # Regular mode: import broker module
    broker_module = import_broker_module(broker)
    if broker_module is None:
        error_response = {'status': 'error', 'message': 'Broker-specific module not found'}
        executor.submit(async_log_order, 'placeorder', original_data, error_response)
        return False, error_response, 404

    try:
        # Call the broker's place_order_api function
        res, response_data, order_id = broker_module.place_order_api(order_data, auth_token)
    except Exception as e:
        logger.error(f"Error in broker_module.place_order_api: {e}")
        traceback.print_exc()
        error_response = {'status': 'error', 'message': 'Internal error placing order'}
        executor.submit(async_log_order, 'placeorder', original_data, error_response)
        return False, error_response, 500

    # If broker returns status 200, emit socket event and log success
    if res.status == 200:
        socketio.emit('order_event', {
            'symbol': order_data['symbol'],
            'action': order_data['action'],
            'orderid': order_id,
            'exchange': order_data.get('exchange', 'Unknown'),
            'price_type': order_data.get('pricetype', 'Unknown'),
            'product_type': order_data.get('product', 'Unknown'),
            'mode': 'live'
        })

        order_response_data = {'status': 'success', 'orderid': order_id}
        executor.submit(async_log_order, 'placeorder', order_request_data, order_response_data)
        return True, order_response_data, 200
    else:
        status_code = res.status
        message = response_data.get('message', 'Failed to place order') if isinstance(response_data, dict) else 'Failed to place order'

        # Provide clearer message when authentication fails
        if status_code == 401:
            message = 'Authentication failed or session expired. Please log in again.'

        error_response = {
            'status': 'error',
            'message': message
        }
        executor.submit(async_log_order, 'placeorder', original_data, error_response)
        return False, error_response, status_code if status_code != 200 else 500
<<<<<<< HEAD
=======

>>>>>>> a51f90c7

def place_order(
    order_data: Dict[str, Any],
    api_key: Optional[str] = None,
    auth_token: Optional[str] = None,
    broker: Optional[str] = None
) -> Tuple[bool, Dict[str, Any], int]:
    """
    Main entry point to place an order. Supports API-based and internal calls.

    Args:
        order_data: Raw order payload.
        api_key: OpenAlgo API key for external API calls.
        auth_token: Broker-specific auth token for internal calls.
        broker: Broker name for internal calls.

    Returns:
        - success (bool)
        - response payload (dict)
        - HTTP status code (int)
    """
    # Copy original for logging
    original_data = copy.deepcopy(order_data)

    # If API key provided, embed into both original_data and order_data
    if api_key:
        original_data['apikey'] = api_key
        order_data['apikey'] = api_key

    
    # Determine whether API key/strategy fields are required
    require_api = not (auth_token and broker) or api_key is not None
    require_strategy = require_api

    # Validate the order data
    is_valid, validated_data, error_message = validate_order_data(
        order_data,
        require_apikey=require_api,
        require_strategy=require_strategy,
    )
<<<<<<< HEAD
=======

>>>>>>> a51f90c7
    if not is_valid:
        if get_analyze_mode():
            return False, emit_analyzer_error(original_data, error_msg), 400
        error_response = {'status': 'error', 'message': error_msg}
        executor.submit(async_log_order, 'placeorder', original_data, error_response)
        return False, error_response, 400

    # Case 1: External API call path
    if api_key and not (auth_token and broker):
        AUTH_TOKEN, broker_name = get_auth_token_broker(api_key)
        if AUTH_TOKEN is None:
            error_response = {'status': 'error', 'message': 'Invalid OpenAlgo API key'}
            if not get_analyze_mode():
                executor.submit(async_log_order, 'placeorder', original_data, error_response)
            return False, error_response, 403
<<<<<<< HEAD
        
        return place_order_with_auth(validated_data, AUTH_TOKEN, broker_name, original_data)
    
    # Case 2: Direct internal call with auth_token and broker
    elif auth_token and broker:
        return place_order_with_auth(validated_data, auth_token, broker, original_data)
    
    # Case 3: Invalid parameters
    else:
        error_response = {
            'status': 'error',
            'message': 'Either api_key or both auth_token and broker must be provided'
        }
        return False, error_response, 400
=======

        return place_order_with_auth(validated_data, AUTH_TOKEN, broker_name, original_data)

    # Case 2: Internal call with provided auth_token and broker
    if auth_token and broker:
        return place_order_with_auth(validated_data, auth_token, broker, original_data)

    # Case 3: Neither path is valid
    error_response = {
        'status': 'error',
        'message': 'Either api_key or both auth_token and broker must be provided'
    }
    return False, error_response, 400
>>>>>>> a51f90c7
<|MERGE_RESOLUTION|>--- conflicted
+++ resolved
@@ -17,26 +17,16 @@
     VALID_PRODUCT_TYPES,
     REQUIRED_ORDER_FIELDS
 )
-<<<<<<< HEAD
 # Configure logging
 logger = logging.getLogger(__name__)
 
-=======
-
-# Configure logging
-logger = logging.getLogger(__name__)
-
-
->>>>>>> a51f90c7
+
 # Schema will be instantiated lazily to avoid circular imports
 order_schema = None
 
 def get_order_schema():
     """Lazily import and create OrderSchema instance."""
-<<<<<<< HEAD
-=======
-
->>>>>>> a51f90c7
+
     global order_schema
     if order_schema is None:
         from restx_api.schemas import OrderSchema
@@ -110,11 +100,7 @@
         - True, loaded_data, None   if validation succeeds.
         - False, None, error_msg    if validation fails.
     """
-<<<<<<< HEAD
-    # Accept legacy field names by mapping them to current ones
-=======
-
->>>>>>> a51f90c7
+
     if 'price_type' in data:
         data.setdefault('pricetype', data['price_type'])
         data.pop('price_type', None)
@@ -132,11 +118,7 @@
         )
     ]
 
-<<<<<<< HEAD
-    # Check for missing mandatory fields
-=======
-
->>>>>>> a51f90c7
+
     missing_fields = [field for field in required_fields if field not in data]
     if missing_fields:
         return False, None, f"Missing mandatory field(s): {', '.join(missing_fields)}"
@@ -164,10 +146,7 @@
     # Attempt to deserialize via schema
     try:
         schema = get_order_schema()
-<<<<<<< HEAD
-=======
-
->>>>>>> a51f90c7
+
         partial_fields = []
         if not require_apikey:
             partial_fields.append('apikey')
@@ -280,10 +259,7 @@
         }
         executor.submit(async_log_order, 'placeorder', original_data, error_response)
         return False, error_response, status_code if status_code != 200 else 500
-<<<<<<< HEAD
-=======
-
->>>>>>> a51f90c7
+
 
 def place_order(
     order_data: Dict[str, Any],
@@ -324,10 +300,7 @@
         require_apikey=require_api,
         require_strategy=require_strategy,
     )
-<<<<<<< HEAD
-=======
-
->>>>>>> a51f90c7
+
     if not is_valid:
         if get_analyze_mode():
             return False, emit_analyzer_error(original_data, error_msg), 400
@@ -343,7 +316,6 @@
             if not get_analyze_mode():
                 executor.submit(async_log_order, 'placeorder', original_data, error_response)
             return False, error_response, 403
-<<<<<<< HEAD
         
         return place_order_with_auth(validated_data, AUTH_TOKEN, broker_name, original_data)
     
@@ -357,19 +329,4 @@
             'status': 'error',
             'message': 'Either api_key or both auth_token and broker must be provided'
         }
-        return False, error_response, 400
-=======
-
-        return place_order_with_auth(validated_data, AUTH_TOKEN, broker_name, original_data)
-
-    # Case 2: Internal call with provided auth_token and broker
-    if auth_token and broker:
-        return place_order_with_auth(validated_data, auth_token, broker, original_data)
-
-    # Case 3: Neither path is valid
-    error_response = {
-        'status': 'error',
-        'message': 'Either api_key or both auth_token and broker must be provided'
-    }
-    return False, error_response, 400
->>>>>>> a51f90c7
+        return False, error_response, 400